[workspace]
members = [
    ".",
    "crate/encstr",
    "crate/enumset-ext",
    "crate/enumset-serde",
    "crate/heapopt",
    "crate/serde-logfmt",
]

[workspace.package]
repository = "https://github.com/pamburus/hl"
authors = ["Pavel Ivanov <mr.pavel.ivanov@gmail.com>"]
<<<<<<< HEAD
version = "0.33.0-alpha.1"
=======
version = "0.32.3"
>>>>>>> 449a68a0
edition = "2024"
license = "MIT"

[package]
name = "hl"
description = "JSON and logfmt log converter to human readable representation"
categories = ["command-line-utilities", "development-tools", "parsing", "text-processing"]
keywords = ["cli", "log", "json", "logfmt", "viewer"]
build = "build.rs"
rust-version = "1.86.0"
repository.workspace = true
edition.workspace = true
authors.workspace = true
license.workspace = true
version.workspace = true

[build-dependencies]
capnpc = "0.23"
hex = "0.4"
serde = { version = "1", features = ["derive"] }
serde_json = { version = "1", features = ["raw_value"] }
sha2 = "0.10"

[dependencies]
bincode = { version = "2", features = ["serde"] }
bytefmt = "0.1"
capnp = "0.23"
chrono = { version = "0.4", default-features = false, features = ["clock", "serde", "std"] }
chrono-tz = { version = "0.10", features = ["serde"] }
clap = { version = "4", features = ["wrap_help", "derive", "env", "string"] }
clap_complete = "4"
clap_mangen = "0.2"
closure = "0.3"
collection_macros = "0.2"
config = { version = "0.15", features = ["yaml", "json", "toml"] }
crossbeam-channel = "0.5"
crossbeam-queue = "0.3"
crossbeam-utils = "0.8"
deko = "0.5"
derive_more = { version = "2", features = ["deref", "from", "display"] }
dirs = "6"
dirs-sys = "0.5"
encstr = { path = "./crate/encstr" }
enum-map = "2"
enumset = "1"
enumset-ext = { path = "./crate/enumset-ext", features = ["serde", "clap"] }
enumset-serde = { path = "./crate/enumset-serde" }
env_logger = "0.11"
flate2 = "1"
heapless = "0.9"
heapopt = { path = "./crate/heapopt" }
hex = "0.4"
htp = { git = "https://github.com/pamburus/htp.git" }
humantime = "2"
itertools = "0.14"
itoa = { version = "1", default-features = false }
known-folders = "1"
log = "0.4"
logos = "0.15"
memchr = "2"
nonzero_ext = "0.3"
notify = { version = "8", features = ["macos_kqueue"] }
num_cpus = "1"
once_cell = "1"
owo-colors = "4"
pest = "2"
pest_derive = "2"
regex = "1"
rust-embed = "8"
serde = { version = "1", features = ["derive"] }
serde-logfmt = { path = "./crate/serde-logfmt" }
serde_json = { version = "1", features = ["raw_value"] }
serde_plain = "1"
sha2 = "0.10"
shellwords = "1"
signal-hook = "0.3"
snap = "1"
strsim = "0.11"
strum = { version = "0.27", features = ["derive"] }
terminal_size = "0.4"
thiserror = "2"
titlecase = "3"
toml = "0.9"
utf8-supported = "1"
wild = "2"
wildflower = { git = "https://github.com/cassaundra/wildflower.git" }
winapi-util = { version = "0.1" }
wyhash = "0.6"
yaml-peg = "1"

[target.'cfg(target_os = "macos")'.dependencies]
kqueue = "1"

[dev-dependencies]
assert_matches = "1"
base32 = "0.5"
byte-strings = "0.3"
clean-path = "0.2"
const-str = "0.7"
criterion = "0.7"
fnv = "1"
maplit = "1"
mockall = "0.13"
rand = "0.9"
regex = "1"
rstest = "0.26"
stats_alloc = "0.1"
wildmatch = "2"

[profile.release]
debug = false
opt-level = 3
codegen-units = 1
lto = true

[[bench]]
name = "bench"
harness = false<|MERGE_RESOLUTION|>--- conflicted
+++ resolved
@@ -11,11 +11,7 @@
 [workspace.package]
 repository = "https://github.com/pamburus/hl"
 authors = ["Pavel Ivanov <mr.pavel.ivanov@gmail.com>"]
-<<<<<<< HEAD
-version = "0.33.0-alpha.1"
-=======
-version = "0.32.3"
->>>>>>> 449a68a0
+version = "0.33.0-alpha.2"
 edition = "2024"
 license = "MIT"
 
