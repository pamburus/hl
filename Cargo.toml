[workspace]
members = [".", "crate/encstr", "crate/heapopt"]

[workspace.package]
repository = "https://github.com/pamburus/hl"
authors = ["Pavel Ivanov <mr.pavel.ivanov@gmail.com>"]
<<<<<<< HEAD
version = "0.31.0-alpha.11"
=======
version = "0.30.4"
>>>>>>> 55d8470f
edition = "2021"
license = "MIT"

[package]
name = "hl"
description = "JSON and logfmt log converter to human readable representation"
categories = ["command-line-utilities"]
keywords = ["cli", "human", "log"]
build = "build.rs"
repository.workspace = true
edition.workspace = true
authors.workspace = true
license.workspace = true
version.workspace = true

[build-dependencies]
capnpc = "0"
hex = "0"
serde = { version = "1", features = ["derive"] }
serde_json = { version = "1", features = ["raw_value"] }
sha2 = "0"

[dependencies]
bincode = "1"
bytefmt = "0"
capnp = "0"
chrono = { version = "0", default-features = false, features = ["clock", "serde", "std"] }
chrono-tz = { version = "0", features = ["serde"] }
clap = { version = "4", features = ["wrap_help", "derive", "env", "string"] }
clap_complete = "4"
clap_mangen = "0"
closure = "0"
collection_macros = "0"
config = { version = "0", features = ["yaml", "json", "toml"] }
crossbeam-channel = "0"
crossbeam-queue = "0"
crossbeam-utils = "0"
deko = "0"
derive_more = { version = "2", features = ["deref", "from"] }
dirs = "6"
dirs-sys = "0"
encstr = { path = "./crate/encstr" }
enum-map = "2"
enumset = "1"
enumset-ext = { path = "./crate/enumset-ext" }
env_logger = "0"
flate2 = "1"
heapless = "0"
heapopt = { path = "./crate/heapopt" }
hex = "0"
htp = { git = "https://github.com/pamburus/htp.git" }
humantime = "2"
itertools = "0.14"
itoa = { version = "1", default-features = false }
known-folders = "1"
log = "0"
memchr = "2"
nonzero_ext = "0"
notify = { version = "8", features = ["macos_kqueue"] }
nu-ansi-term = "0"
num_cpus = "1"
once_cell = "1"
pest = "2"
pest_derive = "2"
regex = "1"
rust-embed = "8"
serde = { version = "1", features = ["derive"] }
serde_json = { version = "1", features = ["raw_value"] }
serde_plain = "1"
serde_yml = "0"
serde-logfmt = { path = "./crate/serde-logfmt" }
sha2 = "0"
shellwords = "1"
signal-hook = "0"
snap = "1"
strum = { version = "0", features = ["derive"] }
thiserror = "2"
titlecase = "3"
toml = "0"
wild = "2"
wildflower = { git = "https://github.com/cassaundra/wildflower.git" }
winapi-util = { version = "0" }
wyhash = "0"

[target.'cfg(target_os = "macos")'.dependencies]
kqueue = "1"

[dev-dependencies]
base32 = "0"
byte-strings = "0"
clean-path = "0"
const-str = "0"
criterion = "0"
fnv = "1"
maplit = "1"
mockall = "0"
stats_alloc = "0"
rand = "0"
regex = "1"
wildmatch = "2"
rstest = "0"

[profile.release]
debug = false
opt-level = 3
codegen-units = 1
lto = true

[[bench]]
name = "bench"
harness = false<|MERGE_RESOLUTION|>--- conflicted
+++ resolved
@@ -4,11 +4,7 @@
 [workspace.package]
 repository = "https://github.com/pamburus/hl"
 authors = ["Pavel Ivanov <mr.pavel.ivanov@gmail.com>"]
-<<<<<<< HEAD
-version = "0.31.0-alpha.11"
-=======
-version = "0.30.4"
->>>>>>> 55d8470f
+version = "0.31.0-alpha.12"
 edition = "2021"
 license = "MIT"
 
