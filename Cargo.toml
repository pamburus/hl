--- conflicted
+++ resolved
@@ -4,11 +4,7 @@
 [workspace.package]
 repository = "https://github.com/pamburus/hl"
 authors = ["Pavel Ivanov <mr.pavel.ivanov@gmail.com>"]
-<<<<<<< HEAD
-version = "0.30.0-alpha.1"
-=======
-version = "0.29.10"
->>>>>>> 393013de
+version = "0.30.0-alpha.2"
 edition = "2021"
 license = "MIT"
 
