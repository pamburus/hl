[package]
authors = ["Pavel Ivanov <mr.pavel.ivanov@gmail.com>"]
categories = ["command-line-utilities"]
description = "Utility for viewing json-formatted log files."
keywords = ["cli", "human", "log"]
name = "hl"
<<<<<<< HEAD
version = "0.24.1"
=======
version = "0.23.3"
>>>>>>> fb294cd6
edition = "2021"
build = "build.rs"

[build-dependencies]
capnpc = "0.18"
generic-array = "0"
hex = "0"
serde = { version = "1", features = ["derive"] }
serde_json = { version = "1", features = ["raw_value"] }
sha2 = "0"

[dependencies]
nu-ansi-term = "0"
atoi = "1"
bincode = "1"
bitmask = "0" 
bytefmt = "0"
capnp = "0.18"
chrono = { version = "0.4", default-features = false, features = ["clock", "serde", "std"] }
chrono-tz = { version = "0", features = ["serde"] }
clap = {version = "4", features = ["wrap_help", "derive", "env"]}
closure = "0"
collection_macros = "0"
config = "0"
crossbeam-channel = "0"
crossbeam-queue = "0"
crossbeam-utils = "0"
derive_deref = "1"
enum-map = "2"
flate2 = "1"
generic-array = "0"
heapless = "0"
hex = "0"
htp = { git = "https://github.com/pamburus/htp.git" }
humantime = "2"
itertools = "0"
itoa = { version = "1", default-features = false }
notify = { version = "6", features = ["macos_kqueue"] }
num_cpus = "1"
once_cell = "1"
pest = "2"
pest_derive = "2"
platform-dirs = "0"
regex = "1"
rust-embed = "6"
serde = { version = "1", features = ["derive"] }
serde_json = { version = "1", features = ["raw_value"] }
serde_yaml = "0"
sha2 = "0"
shellwords = "1"
signal-hook = "0"
snap = "1"
thiserror = "1"
wildmatch = "2"
winapi = {version = "0", features = ["handleapi"]}

[target.'cfg(target_os = "macos")'.dependencies]
kqueue = "1"

[dev-dependencies]
byte-strings = "0"
criterion = "0"
stats_alloc = "0"
regex = "1"
wildmatch = "2"

[profile.release]
debug = false
opt-level = 3
codegen-units = 1
lto = true

[[bench]]
name = "regex"
harness = false

[[bench]]
name = "ts-parse"
harness = false

[[bench]]
name = "ts-format"
harness = false

[[bench]]
name = "wildcard"
harness = false

[[bench]]
name = "theme"
harness = false

[[bench]]
name = "parse-and-format"
harness = false

[[bench]]
name = "json"
harness = false<|MERGE_RESOLUTION|>--- conflicted
+++ resolved
@@ -4,11 +4,7 @@
 description = "Utility for viewing json-formatted log files."
 keywords = ["cli", "human", "log"]
 name = "hl"
-<<<<<<< HEAD
-version = "0.24.1"
-=======
-version = "0.23.3"
->>>>>>> fb294cd6
+version = "0.24.2"
 edition = "2021"
 build = "build.rs"
 
