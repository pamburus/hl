[package]
authors = ["Pavel Ivanov <mr.pavel.ivanov@gmail.com>"]
categories = ["command-line-utilities"]
description = "Utility for viewing json-formatted log files."
keywords = ["cli", "human", "log"]
name = "hl"
<<<<<<< HEAD
version = "0.28.0-alpha.1"
=======
version = "0.27.4"
>>>>>>> 034ddfdf
edition = "2021"
build = "build.rs"

[build-dependencies]
capnpc = "0.19"
generic-array = "0"
hex = "0"
serde = { version = "1", features = ["derive"] }
serde_json = { version = "1", features = ["raw_value"] }
sha2 = "0"

[dependencies]
atoi = "2"
bincode = "1"
bitmask = "0"
bytefmt = "0"
capnp = "0.19"
chrono = { version = "0.4", default-features = false, features = [
    "clock",
    "serde",
    "std",
] }
chrono-tz = { version = "0", features = ["serde"] }
clap = { version = "4", features = ["wrap_help", "derive", "env"] }
closure = "0"
collection_macros = "0"
config = "0"
crossbeam-channel = "0"
crossbeam-queue = "0"
crossbeam-utils = "0"
derive_deref = "1"
enum-map = "2"
flate2 = "1"
generic-array = "0"
heapless = "0"
hex = "0"
htp = { git = "https://github.com/pamburus/htp.git" }
humantime = "2"
itertools = "0.12"
itoa = { version = "1", default-features = false }
notify = { version = "6", features = ["macos_kqueue"] }
nu-ansi-term = "0"
num_cpus = "1"
once_cell = "1"
pest = "2"
pest_derive = "2"
platform-dirs = "0"
regex = "1"
rust-embed = "8"
serde = { version = "1", features = ["derive"] }
serde_json = { version = "1", features = ["raw_value"] }
serde_yaml = "0"
sha2 = "0"
shellwords = "1"
signal-hook = "0"
snap = "1"
thiserror = "1"
wildflower = { git = "https://github.com/cassaundra/wildflower.git" }
winapi = { version = "0", features = ["handleapi"] }
wyhash = "0"

[target.'cfg(target_os = "macos")'.dependencies]
kqueue = "1"

[dev-dependencies]
byte-strings = "0"
criterion = "0"
stats_alloc = "0"
regex = "1"
wildmatch = "2"

[profile.release]
debug = false
opt-level = 3
codegen-units = 1
lto = true

[[bench]]
name = "regex"
harness = false

[[bench]]
name = "ts-parse"
harness = false

[[bench]]
name = "ts-format"
harness = false

[[bench]]
name = "wildmatch"
harness = false

[[bench]]
name = "wildflower"
harness = false

[[bench]]
name = "theme"
harness = false

[[bench]]
name = "parse-and-format"
harness = false

[[bench]]
name = "string"
harness = false

[[bench]]
name = "json"
harness = false<|MERGE_RESOLUTION|>--- conflicted
+++ resolved
@@ -4,11 +4,7 @@
 description = "Utility for viewing json-formatted log files."
 keywords = ["cli", "human", "log"]
 name = "hl"
-<<<<<<< HEAD
-version = "0.28.0-alpha.1"
-=======
-version = "0.27.4"
->>>>>>> 034ddfdf
+version = "0.28.0-alpha.2"
 edition = "2021"
 build = "build.rs"
 
