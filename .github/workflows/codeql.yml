# For most projects, this workflow file will not need changing; you simply need
# to commit it to your repository.
#
# You may wish to alter this file to override the set of languages analyzed,
# or to provide custom queries or build logic.
#
# ******** NOTE ********
# We have attempted to detect the languages in your repository. Please check
# the `language` matrix defined below to confirm you have the correct set of
# supported CodeQL languages.
#
name: "CodeQL"

on:
  push:
    branches: ["master", "release/*"]
  pull_request:
    branches: ["master", "release/*"]
  schedule:
    - cron: "32 4 * * 4"

jobs:
  analyze:
    name: Analyze (${{ matrix.language }})
    # Runner size impacts CodeQL analysis time. To learn more, please see:
    #   - https://gh.io/recommended-hardware-resources-for-running-codeql
    #   - https://gh.io/supported-runners-and-hardware-resources
    #   - https://gh.io/using-larger-runners (GitHub.com only)
    # Consider using larger runners or machines with greater resources for possible analysis time improvements.
    runs-on: ${{ (matrix.language == 'swift' && 'macos-latest') || 'ubuntu-latest' }}
    permissions:
      # required for all workflows
      security-events: write

      # required to fetch internal or private CodeQL packs
      packages: read

      # only required for workflows in private repositories
      actions: read
      contents: read

    strategy:
      fail-fast: false
      matrix:
        include:
          - language: actions
            build-mode: none
          - language: go
            build-mode: autobuild
          - language: python
            build-mode: none
          - language: rust
            build-mode: none
        # CodeQL supports the following values keywords for 'language': 'actions', 'c-cpp', 'csharp', 'go', 'java-kotlin', 'javascript-typescript', 'python', 'ruby', 'rust', 'swift'
        # Use `c-cpp` to analyze code written in C, C++ or both
        # Use 'java-kotlin' to analyze code written in Java, Kotlin or both
        # Use 'javascript-typescript' to analyze code written in JavaScript, TypeScript or both
        # To learn more about changing the languages that are analyzed or customizing the build mode for your analysis,
        # see https://docs.github.com/en/code-security/code-scanning/creating-an-advanced-setup-for-code-scanning/customizing-your-advanced-setup-for-code-scanning.
        # If you are analyzing a compiled language, you can modify the 'build-mode' for that language to customize how
        # your codebase is analyzed, see https://docs.github.com/en/code-security/code-scanning/creating-an-advanced-setup-for-code-scanning/codeql-code-scanning-for-compiled-languages
    steps:
      - name: Checkout repository
        uses: actions/checkout@08c6903cd8c0fde910a37f88322edcfb5dd907a8 # v5.0.0

      # Add any setup steps before running the `github/codeql-action/init` action.
      # This includes steps like installing compilers or runtimes (`actions/setup-node`
      # or others). This is typically only required for manual builds.
      # - name: Setup runtime (example)
      #   uses: actions/setup-example@v1

<<<<<<< HEAD
    # Initializes the CodeQL tools for scanning.
    - name: Initialize CodeQL
      uses: github/codeql-action/init@014f16e7ab1402f30e7c3329d33797e7948572db # v4.31.3
      with:
        languages: ${{ matrix.language }}
        build-mode: ${{ matrix.build-mode }}
        # If you wish to specify custom queries, you can do so here or in a config file.
        # By default, queries listed here will override any specified in a config file.
        # Prefix the list here with "+" to use these queries and those in the config file.
=======
      # Initializes the CodeQL tools for scanning.
      - name: Initialize CodeQL
        uses: github/codeql-action/init@0499de31b99561a6d14a36a5f662c2a54f91beee # v4.31.2
        with:
          languages: ${{ matrix.language }}
          build-mode: ${{ matrix.build-mode }}
          # If you wish to specify custom queries, you can do so here or in a config file.
          # By default, queries listed here will override any specified in a config file.
          # Prefix the list here with "+" to use these queries and those in the config file.
>>>>>>> 449a68a0

          # For more details on CodeQL's query packs, refer to: https://docs.github.com/en/code-security/code-scanning/automatically-scanning-your-code-for-vulnerabilities-and-errors/configuring-code-scanning#using-queries-in-ql-packs
          # queries: security-extended,security-and-quality

      # If the analyze step fails for one of the languages you are analyzing with
      # "We were unable to automatically build your code", modify the matrix above
      # to set the build mode to "manual" for that language. Then modify this step
      # to build your code.
      # ℹ️ Command-line programs to run using the OS shell.
      # 📚 See https://docs.github.com/en/actions/using-workflows/workflow-syntax-for-github-actions#jobsjob_idstepsrun
      - name: Run manual build steps
        if: matrix.build-mode == 'manual'
        shell: bash
        run: |
          echo 'If you are using a "manual" build mode for one or more of the' \
            'languages you are analyzing, replace this with the commands to build' \
            'your code, for example:'
          echo '  make bootstrap'
          echo '  make release'
          exit 1

<<<<<<< HEAD
    - name: Perform CodeQL Analysis
      uses: github/codeql-action/analyze@014f16e7ab1402f30e7c3329d33797e7948572db # v4.31.3
      with:
        category: "/language:${{matrix.language}}"
=======
      - name: Perform CodeQL Analysis
        uses: github/codeql-action/analyze@0499de31b99561a6d14a36a5f662c2a54f91beee # v4.31.2
        with:
          category: "/language:${{matrix.language}}"
>>>>>>> 449a68a0
<|MERGE_RESOLUTION|>--- conflicted
+++ resolved
@@ -69,27 +69,15 @@
       # - name: Setup runtime (example)
       #   uses: actions/setup-example@v1
 
-<<<<<<< HEAD
-    # Initializes the CodeQL tools for scanning.
-    - name: Initialize CodeQL
-      uses: github/codeql-action/init@014f16e7ab1402f30e7c3329d33797e7948572db # v4.31.3
-      with:
-        languages: ${{ matrix.language }}
-        build-mode: ${{ matrix.build-mode }}
-        # If you wish to specify custom queries, you can do so here or in a config file.
-        # By default, queries listed here will override any specified in a config file.
-        # Prefix the list here with "+" to use these queries and those in the config file.
-=======
       # Initializes the CodeQL tools for scanning.
       - name: Initialize CodeQL
-        uses: github/codeql-action/init@0499de31b99561a6d14a36a5f662c2a54f91beee # v4.31.2
+        uses: github/codeql-action/init@014f16e7ab1402f30e7c3329d33797e7948572db # v4.31.3
         with:
           languages: ${{ matrix.language }}
           build-mode: ${{ matrix.build-mode }}
           # If you wish to specify custom queries, you can do so here or in a config file.
           # By default, queries listed here will override any specified in a config file.
           # Prefix the list here with "+" to use these queries and those in the config file.
->>>>>>> 449a68a0
 
           # For more details on CodeQL's query packs, refer to: https://docs.github.com/en/code-security/code-scanning/automatically-scanning-your-code-for-vulnerabilities-and-errors/configuring-code-scanning#using-queries-in-ql-packs
           # queries: security-extended,security-and-quality
@@ -111,14 +99,7 @@
           echo '  make release'
           exit 1
 
-<<<<<<< HEAD
-    - name: Perform CodeQL Analysis
-      uses: github/codeql-action/analyze@014f16e7ab1402f30e7c3329d33797e7948572db # v4.31.3
-      with:
-        category: "/language:${{matrix.language}}"
-=======
       - name: Perform CodeQL Analysis
-        uses: github/codeql-action/analyze@0499de31b99561a6d14a36a5f662c2a54f91beee # v4.31.2
+        uses: github/codeql-action/init@014f16e7ab1402f30e7c3329d33797e7948572db # v4.31.3
         with:
-          category: "/language:${{matrix.language}}"
->>>>>>> 449a68a0
+          category: "/language:${{matrix.language}}"